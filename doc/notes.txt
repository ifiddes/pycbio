--- conflicted
+++ resolved
@@ -13,11 +13,6 @@
           to handle Ns properly:
 
               memset(dna + s - fragStart, 'N'[0], e - s) -> memset(dna + s - fragStart, c'N', e - s)
-<<<<<<< HEAD
-
 - rename pycbio.sys, it prevent moving PycbioException up one level, since PycbioException imports
   standard sys. Specifying absolute import still breaks pipeline because pickle of exceptions doesn't
-  work.
-=======
-  
->>>>>>> 5e149561
+  work.